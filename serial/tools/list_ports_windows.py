--- conflicted
+++ resolved
@@ -862,8 +862,6 @@
                 # Just like the previous version.
                 get_usb_info_from_device_property(g_hdi, devinfo, szHardwareID_str, info)
 
-<<<<<<< HEAD
-=======
             # friendly name
             szFriendlyName = ctypes.create_unicode_buffer(250)
             if SetupDiGetDeviceRegistryProperty(
@@ -913,7 +911,6 @@
             else:
                 info.interface = None
 
->>>>>>> 8fc36941
             yield info
 
         SetupDiDestroyDeviceInfoList(g_hdi)
